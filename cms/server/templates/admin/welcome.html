--- conflicted
+++ resolved
@@ -267,18 +267,11 @@
   <table id="workers_status_table" class="sub_table">
     <thead>
       <tr>
-<<<<<<< HEAD
-        <th>Shard</th>
-        <th>Connected</th>
-        <th>Current job</th>
-        <th>Since</th>
-=======
         <th style="width:5%">Shard</th>
         <th style="width:15%">Connected</th>
         <th style="width:50%">Current job</th>
         <th style="width:20%">Since</th>
         <th style="width:10%">Action</th>
->>>>>>> 5ac9252b
       </tr>
     </thead>
     <tbody>
